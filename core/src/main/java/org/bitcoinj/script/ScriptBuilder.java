/*
 * Copyright 2013 Google Inc.
 *
 * Licensed under the Apache License, Version 2.0 (the "License");
 * you may not use this file except in compliance with the License.
 * You may obtain a copy of the License at
 *
 *    http://www.apache.org/licenses/LICENSE-2.0
 *
 * Unless required by applicable law or agreed to in writing, software
 * distributed under the License is distributed on an "AS IS" BASIS,
 * WITHOUT WARRANTIES OR CONDITIONS OF ANY KIND, either express or implied.
 * See the License for the specific language governing permissions and
 * limitations under the License.
 */

package org.bitcoinj.script;

import com.google.common.collect.Lists;
import org.bitcoinj.core.*;
import org.bitcoinj.crypto.TransactionSignature;

import javax.annotation.Nullable;
import java.math.BigInteger;
import java.util.ArrayList;
import java.util.Arrays;
import java.util.Collections;
import java.util.List;
import java.util.Stack;

import static com.google.common.base.Preconditions.checkArgument;
import static com.google.common.base.Preconditions.checkState;
import static org.bitcoinj.script.ScriptOpCodes.*;

/**
 * <p>Tools for the construction of commonly used script types. You don't normally need this as it's hidden behind
 * convenience methods on {@link org.bitcoinj.core.Transaction}, but they are useful when working with the
 * protocol at a lower level.</p>
 */
public class ScriptBuilder {
    private List<ScriptChunk> chunks;

    /** Creates a fresh ScriptBuilder with an empty program. */
    public ScriptBuilder() {
        chunks = Lists.newLinkedList();
    }

    /** Creates a fresh ScriptBuilder with the given program as the starting point. */
    public ScriptBuilder(Script template) {
        chunks = new ArrayList<>(template.getChunks());
    }

    /** Adds the given chunk to the end of the program */
    public ScriptBuilder addChunk(ScriptChunk chunk) {
        return addChunk(chunks.size(), chunk);
    }

    /** Adds the given chunk at the given index in the program */
    public ScriptBuilder addChunk(int index, ScriptChunk chunk) {
        chunks.add(index, chunk);
        return this;
    }

    /** Adds the given opcode to the end of the program. */
    public ScriptBuilder op(int opcode) {
        return op(chunks.size(), opcode);
    }

    /** Adds the given opcode to the given index in the program */
    public ScriptBuilder op(int index, int opcode) {
        checkArgument(opcode > OP_PUSHDATA4);
        return addChunk(index, new ScriptChunk(opcode, null));
    }

    /** Adds a copy of the given byte array as a data element (i.e. PUSHDATA) at the end of the program. */
    public ScriptBuilder data(byte[] data) {
        if (data.length == 0)
            return smallNum(0);
        else
            return data(chunks.size(), data);
    }

    /** Adds a copy of the given byte array as a data element (i.e. PUSHDATA) at the given index in the program. */
    public ScriptBuilder data(int index, byte[] data) {
        // implements BIP62
        byte[] copy = Arrays.copyOf(data, data.length);
        int opcode;
        if (data.length == 0) {
            opcode = OP_0;
        } else if (data.length == 1) {
            byte b = data[0];
            if (b >= 1 && b <= 16)
                opcode = Script.encodeToOpN(b);
            else
                opcode = 1;
        } else if (data.length < OP_PUSHDATA1) {
            opcode = data.length;
        } else if (data.length < 256) {
            opcode = OP_PUSHDATA1;
        } else if (data.length < 65536) {
            opcode = OP_PUSHDATA2;
        } else {
            throw new RuntimeException("Unimplemented");
        }
        return addChunk(index, new ScriptChunk(opcode, copy));
    }

    /**
     * Adds the given number to the end of the program. Automatically uses
     * shortest encoding possible.
     */
    public ScriptBuilder number(long num) {
        if (num >= 0 && num <= 16) {
            return smallNum((int) num);
        } else {
            return bigNum(num);
        }
    }

    /**
     * Adds the given number to the given index in the program. Automatically
     * uses shortest encoding possible.
     */
    public ScriptBuilder number(int index, long num) {
        if (num >= 0 && num <= 16) {
            return smallNum(index, (int) num);
        } else {
            return bigNum(index, num);
        }
    }

    /**
     * Adds the given number as a OP_N opcode to the end of the program.
     * Only handles values 0-16 inclusive.
<<<<<<< HEAD
=======
     * 
     * @see #number(long)
>>>>>>> 0fdf7bcc
     */
    public ScriptBuilder smallNum(int num) {
        return smallNum(chunks.size(), num);
    }

    /** Adds the given number as a push data chunk.
     * This is intended to use for negative numbers or values > 16, and although
     * it will accept numbers in the range 0-16 inclusive, the encoding would be
     * considered non-standard.
<<<<<<< HEAD
=======
     * 
     * @see #number(long)
>>>>>>> 0fdf7bcc
     */
    protected ScriptBuilder bigNum(long num) {
        return bigNum(chunks.size(), num);
    }

    /**
     * Adds the given number as a OP_N opcode to the given index in the program.
     * Only handles values 0-16 inclusive.
<<<<<<< HEAD
=======
     * 
     * @see #number(long)
>>>>>>> 0fdf7bcc
     */
    public ScriptBuilder smallNum(int index, int num) {
        checkArgument(num >= 0, "Cannot encode negative numbers with smallNum");
        checkArgument(num <= 16, "Cannot encode numbers larger than 16 with smallNum");
        return addChunk(index, new ScriptChunk(Script.encodeToOpN(num), null));
    }

    /**
     * Adds the given number as a push data chunk to the given index in the program.
     * This is intended to use for negative numbers or values > 16, and although
     * it will accept numbers in the range 0-16 inclusive, the encoding would be
     * considered non-standard.
<<<<<<< HEAD
=======
     * 
     * @see #number(long)
>>>>>>> 0fdf7bcc
     */
    protected ScriptBuilder bigNum(int index, long num) {
        final byte[] data;

        if (num == 0) {
            data = new byte[0];
        } else {
            Stack<Byte> result = new Stack<>();
            final boolean neg = num < 0;
            long absvalue = Math.abs(num);

            while (absvalue != 0) {
                result.push((byte) (absvalue & 0xff));
                absvalue >>= 8;
            }

            if ((result.peek() & 0x80) != 0) {
                // The most significant byte is >= 0x80, so push an extra byte that
                // contains just the sign of the value.
                result.push((byte) (neg ? 0x80 : 0));
            } else if (neg) {
                // The most significant byte is < 0x80 and the value is negative,
                // set the sign bit so it is subtracted and interpreted as a
                // negative when converting back to an integral.
                result.push((byte) (result.pop() | 0x80));
            }

            data = new byte[result.size()];
            for (int byteIdx = 0; byteIdx < data.length; byteIdx++) {
                data[byteIdx] = result.get(byteIdx);
            }
        }

        // At most the encoded value could take up to 8 bytes, so we don't need
        // to use OP_PUSHDATA opcodes
        return addChunk(index, new ScriptChunk(data.length, data));
    }

    /** Creates a new immutable Script based on the state of the builder. */
    public Script build() {
        return new Script(chunks);
    }

    /** Creates a scriptPubKey that encodes payment to the given address. */
    public static Script createOutputScript(Address to) {
        if (to.isP2SHAddress()) {
            // OP_HASH160 <scriptHash> OP_EQUAL
            return new ScriptBuilder()
                .op(OP_HASH160)
                .data(to.getHash160())
                .op(OP_EQUAL)
                .build();
        } else {
            // OP_DUP OP_HASH160 <pubKeyHash> OP_EQUALVERIFY OP_CHECKSIG
            return new ScriptBuilder()
                .op(OP_DUP)
                .op(OP_HASH160)
                .data(to.getHash160())
                .op(OP_EQUALVERIFY)
                .op(OP_CHECKSIG)
                .build();
        }
    }

    /** Creates a scriptPubKey that encodes payment to the given raw public key. */
    public static Script createOutputScript(ECKey key) {
        return new ScriptBuilder().data(key.getPubKey()).op(OP_CHECKSIG).build();
    }

    /**
     * Creates a scriptSig that can redeem a pay-to-address output.
     * If given signature is null, incomplete scriptSig will be created with OP_0 instead of signature
     */
    public static Script createInputScript(@Nullable TransactionSignature signature, ECKey pubKey) {
        byte[] pubkeyBytes = pubKey.getPubKey();
        byte[] sigBytes = signature != null ? signature.encodeToBitcoin() : new byte[]{};
        return new ScriptBuilder().data(sigBytes).data(pubkeyBytes).build();
    }

    /**
     * Creates a scriptSig that can redeem a pay-to-pubkey output.
     * If given signature is null, incomplete scriptSig will be created with OP_0 instead of signature
     */
    public static Script createInputScript(@Nullable TransactionSignature signature) {
        byte[] sigBytes = signature != null ? signature.encodeToBitcoin() : new byte[]{};
        return new ScriptBuilder().data(sigBytes).build();
    }

    /**
     * Creates a scriptSig including a segwit program to use when paying to segwit outputs wrapped in P2SH.
     * @param segwitProgram
     * @return
     */
    public static Script createSegwitP2SHSigScript(Script segwitProgram) {
        return new ScriptBuilder().data(segwitProgram.getProgram()).build();
    }

    /** Creates a program that requires at least N of the given keys to sign, using OP_CHECKMULTISIG. */
    public static Script createMultiSigOutputScript(int threshold, List<ECKey> pubkeys) {
        checkArgument(threshold > 0);
        checkArgument(threshold <= pubkeys.size());
        checkArgument(pubkeys.size() <= 16);  // That's the max we can represent with a single opcode.
        ScriptBuilder builder = new ScriptBuilder();
        builder.smallNum(threshold);
        for (ECKey key : pubkeys) {
            builder.data(key.getPubKey());
        }
        builder.smallNum(pubkeys.size());
        builder.op(OP_CHECKMULTISIG);
        return builder.build();
    }

    /** Create a program that satisfies an OP_CHECKMULTISIG program. */
    public static Script createMultiSigInputScript(List<TransactionSignature> signatures) {
        List<byte[]> sigs = new ArrayList<>(signatures.size());
        for (TransactionSignature signature : signatures) {
            sigs.add(signature.encodeToBitcoin());
        }

        return createMultiSigInputScriptBytes(sigs, null);
    }

    /** Create a program that satisfies an OP_CHECKMULTISIG program. */
    public static Script createMultiSigInputScript(TransactionSignature... signatures) {
        return createMultiSigInputScript(Arrays.asList(signatures));
    }

    /** Create a program that satisfies an OP_CHECKMULTISIG program, using pre-encoded signatures. */
    public static Script createMultiSigInputScriptBytes(List<byte[]> signatures) {
    	return createMultiSigInputScriptBytes(signatures, null);
    }

    /**
     * Create a program that satisfies a pay-to-script hashed OP_CHECKMULTISIG program.
     * If given signature list is null, incomplete scriptSig will be created with OP_0 instead of signatures
     */
    public static Script createP2SHMultiSigInputScript(@Nullable List<TransactionSignature> signatures,
                                                       Script multisigProgram) {
        List<byte[]> sigs = new ArrayList<>();
        if (signatures == null) {
            // create correct number of empty signatures
            int numSigs = multisigProgram.getNumberOfSignaturesRequiredToSpend();
            for (int i = 0; i < numSigs; i++)
                sigs.add(new byte[]{});
        } else {
            for (TransactionSignature signature : signatures) {
                sigs.add(signature.encodeToBitcoin());
            }
        }
        return createMultiSigInputScriptBytes(sigs, multisigProgram.getProgram());
    }

    /**
     * Create a program that satisfies an OP_CHECKMULTISIG program, using pre-encoded signatures. 
     * Optionally, appends the script program bytes if spending a P2SH output.
     */
    public static Script createMultiSigInputScriptBytes(List<byte[]> signatures, @Nullable byte[] multisigProgramBytes) {
        checkArgument(signatures.size() <= 16);
        ScriptBuilder builder = new ScriptBuilder();
        builder.smallNum(0);  // Work around a bug in CHECKMULTISIG that is now a required part of the protocol.
        for (byte[] signature : signatures)
            builder.data(signature);
        if (multisigProgramBytes!= null)
        	builder.data(multisigProgramBytes);
        return builder.build();
    }

    /**
     * Returns a copy of the given scriptSig with the signature inserted in the given position.
     *
     * This function assumes that any missing sigs have OP_0 placeholders. If given scriptSig already has all the signatures
     * in place, IllegalArgumentException will be thrown.
     *
     * @param targetIndex where to insert the signature
     * @param sigsPrefixCount how many items to copy verbatim (e.g. initial OP_0 for multisig)
     * @param sigsSuffixCount how many items to copy verbatim at end (e.g. redeemScript for P2SH)
     */
    public static Script updateScriptWithSignature(Script scriptSig, byte[] signature, int targetIndex,
                                                   int sigsPrefixCount, int sigsSuffixCount) {
        ScriptBuilder builder = new ScriptBuilder();
        List<ScriptChunk> inputChunks = scriptSig.getChunks();
        int totalChunks = inputChunks.size();

        // Check if we have a place to insert, otherwise just return given scriptSig unchanged.
        // We assume here that OP_0 placeholders always go after the sigs, so
        // to find if we have sigs missing, we can just check the chunk in latest sig position
        boolean hasMissingSigs = inputChunks.get(totalChunks - sigsSuffixCount - 1).equalsOpCode(OP_0);
        checkArgument(hasMissingSigs, "ScriptSig is already filled with signatures");

        // copy the prefix
        for (ScriptChunk chunk: inputChunks.subList(0, sigsPrefixCount))
            builder.addChunk(chunk);

        // copy the sigs
        int pos = 0;
        boolean inserted = false;
        for (ScriptChunk chunk: inputChunks.subList(sigsPrefixCount, totalChunks - sigsSuffixCount)) {
            if (pos == targetIndex) {
                inserted = true;
                builder.data(signature);
                pos++;
            }
            if (!chunk.equalsOpCode(OP_0)) {
                builder.addChunk(chunk);
                pos++;
            }
        }

        // add OP_0's if needed, since we skipped them in the previous loop
        while (pos < totalChunks - sigsPrefixCount - sigsSuffixCount) {
            if (pos == targetIndex) {
                inserted = true;
                builder.data(signature);
            }
            else {
                builder.addChunk(new ScriptChunk(OP_0, null));
            }
            pos++;
        }

        // copy the suffix
        for (ScriptChunk chunk: inputChunks.subList(totalChunks - sigsSuffixCount, totalChunks))
            builder.addChunk(chunk);

        checkState(inserted);
        return builder.build();
    }

    /**
     * Creates a segwit scriptPubKey that sends to the given public key hash.
     */
    public static Script createP2WPKHOutputScript(byte[] hash) {
        checkArgument(hash.length == 20);
        return new ScriptBuilder().smallNum(0).data(hash).build();
    }

    /**
     * Creates a segwit scriptPubKey that sends to the given public key.
     */
    public static Script createP2WPKHOutputScript(ECKey key) {
        checkArgument(key.isCompressed());
        return createP2WPKHOutputScript(key.getPubKeyHash());
    }

    /**
     * Creates a scriptPubKey that sends to the given script hash. Read
     * <a href="https://github.com/bitcoin/bips/blob/master/bip-0016.mediawiki">BIP 16</a> to learn more about this
     * kind of script.
     */
    public static Script createP2SHOutputScript(byte[] hash) {
        checkArgument(hash.length == 20);
        return new ScriptBuilder().op(OP_HASH160).data(hash).op(OP_EQUAL).build();
    }

    /**
     * Creates a P2SH output script with given public keys and threshold. Given public keys will be placed in
     * redeem script in the lexicographical sorting order.
     */
    public static Script createP2SHOutputScript(int threshold, List<ECKey> pubkeys) {
        Script redeemScript = createRedeemScript(threshold, pubkeys);
        return createP2SHOutputScript(redeemScript);
    }

    /**
     * Creates a scriptPubKey for the given redeem script.
     */
    public static Script createP2SHOutputScript(Script redeemScript) {
        byte[] hash = Utils.sha256hash160(redeemScript.getProgram());
        return ScriptBuilder.createP2SHOutputScript(hash);
    }

    /**
     * Creates a segwit P2WSH pubKeyScript for provided script.
     */
    public static Script createP2WSHOutputScript(Script segwitScript) {
        byte[] hash = Sha256Hash.hash(segwitScript.getProgram());
        return ScriptBuilder.createP2WSHOutputScript(hash);
    }

    /**
     * Creates a segwit scriptPubKey for the given redeem script sha256 hash.
     */
    public static Script createP2WSHOutputScript(byte[] hash) {
        checkArgument(hash.length == 32);
        return new ScriptBuilder().smallNum(0).data(hash).build();
    }

    /**
     * Creates redeem script with given public keys and threshold. Given public keys will be placed in
     * redeem script in the lexicographical sorting order.
     */
    public static Script createRedeemScript(int threshold, List<ECKey> pubkeys) {
        pubkeys = new ArrayList<>(pubkeys);
        Collections.sort(pubkeys, ECKey.PUBKEY_COMPARATOR);
        return ScriptBuilder.createMultiSigOutputScript(threshold, pubkeys);
    }

    /**
     * Creates a script of the form OP_RETURN [data]. This feature allows you to attach a small piece of data (like
     * a hash of something stored elsewhere) to a zero valued output which can never be spent and thus does not pollute
     * the ledger.
     */
    public static Script createOpReturnScript(byte[] data) {
        checkArgument(data.length <= 80);
        return new ScriptBuilder().op(OP_RETURN).data(data).build();
    }

    public static Script createCLTVPaymentChannelOutput(BigInteger time, ECKey from, ECKey to) {
        byte[] timeBytes = Utils.reverseBytes(Utils.encodeMPI(time, false));
        if (timeBytes.length > 5) {
            throw new RuntimeException("Time too large to encode as 5-byte int");
        }
        return new ScriptBuilder().op(OP_IF)
                .data(to.getPubKey()).op(OP_CHECKSIGVERIFY)
                .op(OP_ELSE)
                .data(timeBytes).op(OP_CHECKLOCKTIMEVERIFY).op(OP_DROP)
                .op(OP_ENDIF)
                .data(from.getPubKey()).op(OP_CHECKSIG).build();
    }

    public static Script createCLTVPaymentChannelRefund(TransactionSignature signature) {
        ScriptBuilder builder = new ScriptBuilder();
        builder.data(signature.encodeToBitcoin());
        builder.data(new byte[] { 0 }); // Use the CHECKLOCKTIMEVERIFY if branch
        return builder.build();
    }

    public static Script createCLTVPaymentChannelP2SHRefund(TransactionSignature signature, Script redeemScript) {
        ScriptBuilder builder = new ScriptBuilder();
        builder.data(signature.encodeToBitcoin());
        builder.data(new byte[] { 0 }); // Use the CHECKLOCKTIMEVERIFY if branch
        builder.data(redeemScript.getProgram());
        return builder.build();
    }

    public static Script createCLTVPaymentChannelP2SHInput(byte[] from, byte[] to, Script redeemScript) {
        ScriptBuilder builder = new ScriptBuilder();
        builder.data(from);
        builder.data(to);
        builder.smallNum(1); // Use the CHECKLOCKTIMEVERIFY if branch
        builder.data(redeemScript.getProgram());
        return builder.build();
    }

    public static Script createCLTVPaymentChannelInput(TransactionSignature from, TransactionSignature to) {
        return createCLTVPaymentChannelInput(from.encodeToBitcoin(), to.encodeToBitcoin());
    }

    public static Script createCLTVPaymentChannelInput(byte[] from, byte[] to) {
        ScriptBuilder builder = new ScriptBuilder();
        builder.data(from);
        builder.data(to);
        builder.smallNum(1); // Use the CHECKLOCKTIMEVERIFY if branch
        return builder.build();
    }
}<|MERGE_RESOLUTION|>--- conflicted
+++ resolved
@@ -132,11 +132,8 @@
     /**
      * Adds the given number as a OP_N opcode to the end of the program.
      * Only handles values 0-16 inclusive.
-<<<<<<< HEAD
-=======
      * 
      * @see #number(long)
->>>>>>> 0fdf7bcc
      */
     public ScriptBuilder smallNum(int num) {
         return smallNum(chunks.size(), num);
@@ -146,11 +143,8 @@
      * This is intended to use for negative numbers or values > 16, and although
      * it will accept numbers in the range 0-16 inclusive, the encoding would be
      * considered non-standard.
-<<<<<<< HEAD
-=======
      * 
      * @see #number(long)
->>>>>>> 0fdf7bcc
      */
     protected ScriptBuilder bigNum(long num) {
         return bigNum(chunks.size(), num);
@@ -159,11 +153,8 @@
     /**
      * Adds the given number as a OP_N opcode to the given index in the program.
      * Only handles values 0-16 inclusive.
-<<<<<<< HEAD
-=======
      * 
      * @see #number(long)
->>>>>>> 0fdf7bcc
      */
     public ScriptBuilder smallNum(int index, int num) {
         checkArgument(num >= 0, "Cannot encode negative numbers with smallNum");
@@ -176,11 +167,8 @@
      * This is intended to use for negative numbers or values > 16, and although
      * it will accept numbers in the range 0-16 inclusive, the encoding would be
      * considered non-standard.
-<<<<<<< HEAD
-=======
      * 
      * @see #number(long)
->>>>>>> 0fdf7bcc
      */
     protected ScriptBuilder bigNum(int index, long num) {
         final byte[] data;
