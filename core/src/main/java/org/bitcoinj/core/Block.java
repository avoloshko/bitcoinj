/*
 * Copyright 2011 Google Inc.
 * Copyright 2014 Andreas Schildbach
 *
 * Licensed under the Apache License, Version 2.0 (the "License");
 * you may not use this file except in compliance with the License.
 * You may obtain a copy of the License at
 *
 *    http://www.apache.org/licenses/LICENSE-2.0
 *
 * Unless required by applicable law or agreed to in writing, software
 * distributed under the License is distributed on an "AS IS" BASIS,
 * WITHOUT WARRANTIES OR CONDITIONS OF ANY KIND, either express or implied.
 * See the License for the specific language governing permissions and
 * limitations under the License.
 */

package org.bitcoinj.core;

import com.google.common.annotations.*;
import com.google.common.base.*;
import com.google.common.collect.*;
import org.bitcoinj.script.*;
import org.slf4j.*;

import javax.annotation.*;
import java.io.*;
import java.math.*;
import java.util.*;

import static org.bitcoinj.core.Coin.*;
import static org.bitcoinj.core.Sha256Hash.*;
<<<<<<< HEAD
import static org.bitcoinj.core.Utils.HEX;
=======
import static org.bitcoinj.core.Utils.scryptDigest;
>>>>>>> 0fdf7bcc

/**
 * <p>A block is a group of transactions, and is one of the fundamental data structures of the Bitcoin system.
 * It records a set of {@link Transaction}s together with some data that links it into a place in the global block
 * chain, and proves that a difficult calculation was done over its contents. See
 * <a href="http://www.bitcoin.org/bitcoin.pdf">the Bitcoin technical paper</a> for
 * more detail on blocks. <p/>
 *
 * <p>To get a block, you can either build one from the raw bytes you can get from another implementation, or request one
 * specifically using {@link Peer#getBlock(Sha256Hash)}, or grab one from a downloaded {@link BlockChain}.</p>
 * 
 * <p>Instances of this class are not safe for use by multiple threads.</p>
 */
public class Block extends Message {
    /**
     * Flags used to control which elements of block validation are done on
     * received blocks.
     */
    public enum VerifyFlag {
        /** Check that block height is in coinbase transaction (BIP 34). */
        HEIGHT_IN_COINBASE,
        /** Compute block weight and verify witness commitment structure in coinbase. */
        SEGWIT
    }

    private static final Logger log = LoggerFactory.getLogger(Block.class);

    /** How many bytes are required to represent a block header WITHOUT the trailing 00 length byte. */
    public static final int HEADER_SIZE = 80;

    static final long ALLOWED_TIME_DRIFT = 2 * 60 * 60; // Same value as Bitcoin Core.

    /**
     * A constant shared by the entire network: how large in bytes a block is allowed to be. One day we may have to
     * upgrade everyone to change this, so Bitcoin can continue to grow. For now it exists as an anti-DoS measure to
     * avoid somebody creating a titanically huge but valid block and forcing everyone to download/store it forever.
     */
    public static final int MAX_BLOCK_SIZE = 1 * 1000 * 1000;

    /**
     * Segwit blocks have a block weight defined as three times base size (block without witness data) plus total size
     * (block including witness data). It must be less than 4 MB.
     */
    public static final int MAX_BLOCK_WEIGHT = 4 * 1000 * 1000;
    /**
     * A "sigop" is a signature verification operation. Because they're expensive we also impose a separate limit on
     * the number in a block to prevent somebody mining a huge block that has way more sigops than normal, so is very
     * expensive/slow to verify. Segwit makes this four times larger, and makes every operation four times more
     * expensive in non-segwit parts of scripts.
     */
    public static final int MAX_BLOCK_SIGOPS = MAX_BLOCK_WEIGHT / 50;

    /** A value for difficultyTarget (nBits) that allows half of all possible hash solutions. Used in unit testing. */
    public static final long EASIEST_DIFFICULTY_TARGET = 0x207FFFFFL;

    /** Value to use if the block height is unknown */
    public static final int BLOCK_HEIGHT_UNKNOWN = -1;
    /** Height of the first block */
    public static final int BLOCK_HEIGHT_GENESIS = 0;

    public static final long BLOCK_VERSION_GENESIS = 1;
    /** Block version introduced in BIP 34: Height in coinbase */
    public static final long BLOCK_VERSION_BIP34 = 2;
    /** Block version introduced in BIP 66: Strict DER signatures */
    public static final long BLOCK_VERSION_BIP66 = 3;
    /** Block version introduced in BIP 65: OP_CHECKLOCKTIMEVERIFY */
    public static final long BLOCK_VERSION_BIP65 = 4;

    /** Segwit pubKeyScript header
     *  OP_RETURN 36 (push to stack) 0xaa21a9ed { 32 bytes commitment structure }
     * */
    private static final byte[] SEGWIT_HEADER = HEX.decode("6a24aa21a9ed");

    // Fields defined as part of the protocol format.
    private long version;
    private Sha256Hash prevBlockHash;
    private Sha256Hash merkleRoot;
    private long time;
    private long difficultyTarget; // "nBits"
    private long nonce;

    // TODO: Get rid of all the direct accesses to this field. It's a long-since unnecessary holdover from the Dalvik days.
    /** If null, it means this object holds only the headers. */
    @Nullable List<Transaction> transactions;

    /** Stores the hash of the block. If null, getHash() will recalculate it. */
    private Sha256Hash hash;
    private Sha256Hash scryptHash;

    protected boolean headerBytesValid;
    protected boolean transactionBytesValid;
    
    // Blocks can be encoded in a way that will use more bytes than is optimal (due to VarInts having multiple encodings)
    // MAX_BLOCK_SIZE must be compared to the optimal encoding, not the actual encoding, so when parsing, we keep track
    // of the size of the ideal encoding in addition to the actual message size (which Message needs)
    protected int optimalEncodingMessageSize;

    /** Special case constructor, used for the genesis node, cloneAsHeader and unit tests. */
    Block(NetworkParameters params, long setVersion) {
        super(params);
        // Set up a few basic things. We are not complete after this though.
        version = setVersion;
        difficultyTarget = 0x1d07fff8L;
        time = System.currentTimeMillis() / 1000;
        prevBlockHash = Sha256Hash.ZERO_HASH;

        length = HEADER_SIZE;
    }

    /**
     * Constructs a block object from the Bitcoin wire format.
     * @deprecated Use {@link BitcoinSerializer#makeBlock(byte[])} instead.
     */
    @Deprecated
    public Block(NetworkParameters params, byte[] payloadBytes) throws ProtocolException {
        super(params, payloadBytes, 0, params.getDefaultSerializer(), payloadBytes.length);
    }

    /**
     * Construct a block object from the Bitcoin wire format.
     * @param params NetworkParameters object.
     * @param payloadBytes the payload to extract the block from.
     * @param serializer the serializer to use for this message.
     * @param length The length of message if known.  Usually this is provided when deserializing of the wire
     * as the length will be provided as part of the header.  If unknown then set to Message.UNKNOWN_LENGTH
     * @throws ProtocolException
     */
    public Block(NetworkParameters params, byte[] payloadBytes, MessageSerializer serializer, int length)
            throws ProtocolException {
        super(params, payloadBytes, 0, serializer, length);
    }

    /**
     * Construct a block object from the Bitcoin wire format.
     * @param params NetworkParameters object.
     * @param payloadBytes the payload to extract the block from.
     * @param offset The location of the first payload byte within the array.
     * @param serializer the serializer to use for this message.
     * @param length The length of message if known.  Usually this is provided when deserializing of the wire
     * as the length will be provided as part of the header.  If unknown then set to Message.UNKNOWN_LENGTH
     * @throws ProtocolException
     */
    public Block(NetworkParameters params, byte[] payloadBytes, int offset, MessageSerializer serializer, int length)
            throws ProtocolException {
        super(params, payloadBytes, offset, serializer, length);
    }

    /**
     * Construct a block object from the Bitcoin wire format. Used in the case of a block
     * contained within another message (i.e. for AuxPoW header).
     *
     * @param params NetworkParameters object.
     * @param payloadBytes Bitcoin protocol formatted byte array containing message content.
     * @param offset The location of the first payload byte within the array.
     * @param parent The message element which contains this block, maybe null for no parent.
     * @param serializer the serializer to use for this block.
     * @param length The length of message if known.  Usually this is provided when deserializing of the wire
     * as the length will be provided as part of the header.  If unknown then set to Message.UNKNOWN_LENGTH
     * @throws ProtocolException
     */
    public Block(NetworkParameters params, byte[] payloadBytes, int offset, @Nullable Message parent, MessageSerializer serializer, int length)
            throws ProtocolException {
        // TODO: Keep the parent
        super(params, payloadBytes, offset, serializer, length);
    }

    /**
     * Construct a block initialized with all the given fields.
     * @param params Which network the block is for.
     * @param version This should usually be set to 1 or 2, depending on if the height is in the coinbase input.
     * @param prevBlockHash Reference to previous block in the chain or {@link Sha256Hash#ZERO_HASH} if genesis.
     * @param merkleRoot The root of the merkle tree formed by the transactions.
     * @param time UNIX time when the block was mined.
     * @param difficultyTarget Number which this block hashes lower than.
     * @param nonce Arbitrary number to make the block hash lower than the target.
     * @param transactions List of transactions including the coinbase.
     */
    public Block(NetworkParameters params, long version, Sha256Hash prevBlockHash, Sha256Hash merkleRoot, long time,
                 long difficultyTarget, long nonce, List<Transaction> transactions) {
        super(params);
        this.version = version;
        this.prevBlockHash = prevBlockHash;
        this.merkleRoot = merkleRoot;
        this.time = time;
        this.difficultyTarget = difficultyTarget;
        this.nonce = nonce;
        this.transactions = new LinkedList<>();
        this.transactions.addAll(transactions);
    }


    /**
     * <p>A utility method that calculates how much new Bitcoin would be created by the block at the given height.
     * The inflation of Bitcoin is predictable and drops roughly every 4 years (210,000 blocks). At the dawn of
     * the system it was 50 coins per block, in late 2012 it went to 25 coins per block, and so on. The size of
     * a coinbase transaction is inflation plus fees.</p>
     *
     * <p>The half-life is controlled by {@link org.bitcoinj.core.NetworkParameters#getSubsidyDecreaseBlockCount()}.
     * </p>
     */
    public Coin getBlockInflation(int height) {
        return FIFTY_COINS.shiftRight(height / params.getSubsidyDecreaseBlockCount());
    }

    /**
     * Parse transactions from the block.
     * 
     * @param transactionsOffset Offset of the transactions within the block.
     * Useful for non-Bitcoin chains where the block header may not be a fixed
     * size.
     */
    protected void parseTransactions(final int transactionsOffset) throws ProtocolException {
        cursor = transactionsOffset;
        optimalEncodingMessageSize = HEADER_SIZE;
        if (payload.length == cursor) {
            // This message is just a header, it has no transactions.
            transactionBytesValid = false;
            return;
        }

        int numTransactions = (int) readVarInt();
        optimalEncodingMessageSize += VarInt.sizeOf(numTransactions);
        transactions = new ArrayList<>(numTransactions);
        for (int i = 0; i < numTransactions; i++) {
            Transaction tx = new Transaction(params, payload, cursor, this, serializer, UNKNOWN_LENGTH);
            // Label the transaction as coming from the P2P network, so code that cares where we first saw it knows.
            tx.getConfidence().setSource(TransactionConfidence.Source.NETWORK);
            transactions.add(tx);
            cursor += tx.getMessageSize();
            optimalEncodingMessageSize += tx.getOptimalEncodingMessageSize();
        }
        transactionBytesValid = serializer.isParseRetainMode();
    }

    @Override
    protected void parse() throws ProtocolException {
        // header
        cursor = offset;
        version = readUint32();
        prevBlockHash = readHash();
        merkleRoot = readHash();
        time = readUint32();
        difficultyTarget = readUint32();
        nonce = readUint32();
        hash = Sha256Hash.wrapReversed(Sha256Hash.hashTwice(payload, offset, cursor - offset));
        headerBytesValid = serializer.isParseRetainMode();

        // transactions
        parseTransactions(offset + HEADER_SIZE);
        length = cursor - offset;
    }
    
    public int getOptimalEncodingMessageSize() {
        if (optimalEncodingMessageSize != 0)
            return optimalEncodingMessageSize;
        optimalEncodingMessageSize = bitcoinSerialize().length;
        return optimalEncodingMessageSize;
    }

    // default for testing
    void writeHeader(OutputStream stream) throws IOException {
        // try for cached write first
        if (headerBytesValid && payload != null && payload.length >= offset + HEADER_SIZE) {
            stream.write(payload, offset, HEADER_SIZE);
            return;
        }
        // fall back to manual write
        Utils.uint32ToByteStreamLE(version, stream);
        stream.write(prevBlockHash.getReversedBytes());
        stream.write(getMerkleRoot().getReversedBytes());
        Utils.uint32ToByteStreamLE(time, stream);
        Utils.uint32ToByteStreamLE(difficultyTarget, stream);
        Utils.uint32ToByteStreamLE(nonce, stream);
    }

    private void writeTransactions(OutputStream stream) throws IOException {
        // check for no transaction conditions first
        // must be a more efficient way to do this but I'm tired atm.
        if (transactions == null) {
            return;
        }

        // confirmed we must have transactions either cached or as objects.
        if (transactionBytesValid && payload != null && payload.length >= offset + length) {
            stream.write(payload, offset + HEADER_SIZE, length - HEADER_SIZE);
            return;
        }

        if (transactions != null) {
            stream.write(new VarInt(transactions.size()).encode());
            for (Transaction tx : transactions) {
                tx.bitcoinSerialize(stream);
            }
        }
    }

    /**
     * Special handling to check if we have a valid byte array for both header
     * and transactions
     *
     * @throws IOException
     */
    @Override
    public byte[] bitcoinSerialize() {
        // we have completely cached byte array.
        if (headerBytesValid && transactionBytesValid) {
            Preconditions.checkNotNull(payload, "Bytes should never be null if headerBytesValid && transactionBytesValid");
            if (length == payload.length) {
                return payload;
            } else {
                // byte array is offset so copy out the correct range.
                byte[] buf = new byte[length];
                System.arraycopy(payload, offset, buf, 0, length);
                return buf;
            }
        }

        // At least one of the two cacheable components is invalid
        // so fall back to stream write since we can't be sure of the length.
        ByteArrayOutputStream stream = new UnsafeByteArrayOutputStream(length == UNKNOWN_LENGTH ? HEADER_SIZE + guessTransactionsLength() : length);
        try {
            writeHeader(stream);
            writeTransactions(stream);
        } catch (IOException e) {
            // Cannot happen, we are serializing to a memory stream.
        }
        return stream.toByteArray();
    }

    @Override
    protected void bitcoinSerializeToStream(OutputStream stream) throws IOException {
        writeHeader(stream);
        // We may only have enough data to write the header.
        writeTransactions(stream);
    }

    /**
     * Provides a reasonable guess at the byte length of the transactions part of the block.
     * The returned value will be accurate in 99% of cases and in those cases where not will probably slightly
     * oversize.
     *
     * This is used to preallocate the underlying byte array for a ByteArrayOutputStream.  If the size is under the
     * real value the only penalty is resizing of the underlying byte array.
     */
    private int guessTransactionsLength() {
        if (transactionBytesValid)
            return payload.length - HEADER_SIZE;
        if (transactions == null)
            return 0;
        int len = VarInt.sizeOf(transactions.size());
        for (Transaction tx : transactions) {
            // 255 is just a guess at an average tx length
            len += tx.length == UNKNOWN_LENGTH ? 255 : tx.length;
        }
        return len;
    }

    @Override
    protected void unCache() {
        // Since we have alternate uncache methods to use internally this will only ever be called by a child
        // transaction so we only need to invalidate that part of the cache.
        unCacheTransactions();
    }

    private void unCacheHeader() {
        headerBytesValid = false;
        if (!transactionBytesValid)
            payload = null;
        hash = null;
    }

    private void unCacheTransactions() {
        transactionBytesValid = false;
        if (!headerBytesValid)
            payload = null;
        // Current implementation has to uncache headers as well as any change to a tx will alter the merkle root. In
        // future we can go more granular and cache merkle root separately so rest of the header does not need to be
        // rewritten.
        unCacheHeader();
        // Clear merkleRoot last as it may end up being parsed during unCacheHeader().
        merkleRoot = null;
    }

    /**
     * Calculates the block hash by serializing the block and hashing the
     * resulting bytes.
     */
    private Sha256Hash calculateHash() {
        try {
            ByteArrayOutputStream bos = new UnsafeByteArrayOutputStream(HEADER_SIZE);
            writeHeader(bos);
            return Sha256Hash.wrapReversed(Sha256Hash.hashTwice(bos.toByteArray()));
        } catch (IOException e) {
            throw new RuntimeException(e); // Cannot happen.
        }
    }

    private Sha256Hash calculateScryptHash() {
        try {
            ByteArrayOutputStream bos = new UnsafeByteArrayOutputStream(HEADER_SIZE);
            writeHeader(bos);
            return new Sha256Hash(Utils.reverseBytes(scryptDigest(bos.toByteArray())));
        } catch (IOException e) {
            throw new RuntimeException(e); // Cannot happen.
        }
    }

    /**
     * Returns the hash of the block (which for a valid, solved block should be below the target) in the form seen on
     * the block explorer. If you call this on block 1 in the mainnet chain
     * you will get "00000000839a8e6886ab5951d76f411475428afc90947ee320161bbf18eb6048".
     */
    public String getHashAsString() {
        return getHash().toString();
    }

    public String getScryptHashAsString() {
        return getScryptHash().toString();
    }

    /**
     * Returns the hash of the block (which for a valid, solved block should be
     * below the target). Big endian.
     */
    @Override
    public Sha256Hash getHash() {
        if (hash == null)
            hash = calculateHash();
        return hash;
    }

    public Sha256Hash getScryptHash() {
        if (scryptHash == null)
            scryptHash = calculateScryptHash();
        return scryptHash;
    }

    /**
     * The number that is one greater than the largest representable SHA-256
     * hash.
     */
    private static BigInteger LARGEST_HASH = BigInteger.ONE.shiftLeft(256);

    /**
     * Returns the work represented by this block.<p>
     *
     * Work is defined as the number of tries needed to solve a block in the
     * average case. Consider a difficulty target that covers 5% of all possible
     * hash values. Then the work of the block will be 20. As the target gets
     * lower, the amount of work goes up.
     */
    public BigInteger getWork() throws VerificationException {
        BigInteger target = getDifficultyTargetAsInteger();
        return LARGEST_HASH.divide(target.add(BigInteger.ONE));
    }

    /** Returns a copy of the block, but without any transactions. */
    public Block cloneAsHeader() {
        Block block = new Block(params, BLOCK_VERSION_GENESIS);
        copyBitcoinHeaderTo(block);
        return block;
    }

    /** Copy the block without transactions into the provided empty block. */
    protected final void copyBitcoinHeaderTo(final Block block) {
        block.nonce = nonce;
        block.prevBlockHash = prevBlockHash;
        block.merkleRoot = getMerkleRoot();
        block.version = version;
        block.time = time;
        block.difficultyTarget = difficultyTarget;
        block.transactions = null;
        block.hash = getHash();
    }

    /**
     * Returns a multi-line string containing a description of the contents of
     * the block. Use for debugging purposes only.
     */
    @Override
    public String toString() {
        StringBuilder s = new StringBuilder();
        s.append(" block: \n");
        s.append("   hash: ").append(getHashAsString()).append('\n');
        s.append("   version: ").append(version);
        String bips = Joiner.on(", ").skipNulls().join(isBIP34() ? "BIP34" : null, isBIP66() ? "BIP66" : null,
                isBIP65() ? "BIP65" : null);
        if (!bips.isEmpty())
            s.append(" (").append(bips).append(')');
        s.append('\n');
        s.append("   previous block: ").append(getPrevBlockHash()).append("\n");
        s.append("   merkle root: ").append(getMerkleRoot()).append("\n");
        s.append("   time: ").append(time).append(" (").append(Utils.dateTimeFormat(time * 1000)).append(")\n");
        s.append("   difficulty target (nBits): ").append(difficultyTarget).append("\n");
        s.append("   nonce: ").append(nonce).append("\n");
        if (transactions != null && transactions.size() > 0) {
            s.append("   with ").append(transactions.size()).append(" transaction(s):\n");
            for (Transaction tx : transactions) {
                s.append(tx);
            }
        }
        return s.toString();
    }

    /**
     * <p>Finds a value of nonce that makes the blocks hash lower than the difficulty target. This is called mining, but
     * solve() is far too slow to do real mining with. It exists only for unit testing purposes.
     *
     * <p>This can loop forever if a solution cannot be found solely by incrementing nonce. It doesn't change
     * extraNonce.</p>
     */
    public void solve() {
        while (true) {
            try {
                // Is our proof of work valid yet?
                if (checkProofOfWork(false))
                    return;
                // No, so increment the nonce and try again.
                setNonce(getNonce() + 1);
            } catch (VerificationException e) {
                throw new RuntimeException(e); // Cannot happen.
            }
        }
    }

    /**
     * Returns the difficulty target as a 256 bit value that can be compared to a SHA-256 hash. Inside a block the
     * target is represented using a compact form. If this form decodes to a value that is out of bounds, an exception
     * is thrown.
     */
    public BigInteger getDifficultyTargetAsInteger() throws VerificationException {
        BigInteger target = Utils.decodeCompactBits(difficultyTarget);
        if (target.signum() <= 0 || target.compareTo(params.maxTarget) > 0)
            throw new VerificationException("Difficulty target is bad: " + target.toString());
        return target;
    }

    /** Returns true if the hash of the block is OK (lower than difficulty target). */
    protected boolean checkProofOfWork(boolean throwException) throws VerificationException {
        // This part is key - it is what proves the block was as difficult to make as it claims
        // to be. Note however that in the context of this function, the block can claim to be
        // as difficult as it wants to be .... if somebody was able to take control of our network
        // connection and fork us onto a different chain, they could send us valid blocks with
        // ridiculously easy difficulty and this function would accept them.
        //
        // To prevent this attack from being possible, elsewhere we check that the difficultyTarget
        // field is of the right value. This requires us to have the preceeding blocks.
        BigInteger target = getDifficultyTargetAsInteger();

        BigInteger h = getScryptHash().toBigInteger();
        if (h.compareTo(target) > 0) {
            // Proof of work check failed!
            if (throwException)
                throw new VerificationException("Hash is higher than target: " + getScryptHashAsString() + " vs "
                        + target.toString(16));
            else
                return false;
        }
        return true;
    }

    private void checkTimestamp() throws VerificationException {
        final long allowedTime = Utils.currentTimeSeconds() + ALLOWED_TIME_DRIFT;
        if (time > allowedTime)
            throw new VerificationException(String.format(Locale.US,
                    "Block too far in future: %s (%d) vs allowed %s (%d)", Utils.dateTimeFormat(time * 1000), time,
                    Utils.dateTimeFormat(allowedTime * 1000), allowedTime));
    }

    private void checkSigOps() throws VerificationException {
        // Check there aren't too many signature verifications in the block. This is an anti-DoS measure, see the
        // comments for MAX_BLOCK_SIGOPS.
        int sigOps = 0;
        for (Transaction tx : transactions) {
            sigOps += tx.getSigOpCount();
        }
        if (sigOps > MAX_BLOCK_SIGOPS)
            throw new VerificationException("Block had too many Signature Operations");
    }

    private void checkMerkleRoot() throws VerificationException {
        Sha256Hash calculatedRoot = calculateMerkleRoot();
        if (!calculatedRoot.equals(merkleRoot)) {
            log.error("Merkle tree did not verify");
            throw new VerificationException("Merkle hashes do not match: " + calculatedRoot + " vs " + merkleRoot);
        }
    }

    private void checkSegwitCommit() throws VerificationException {
        if (transactions == null)
            throw new VerificationException("No transactions in block");
        final Transaction coinBase = transactions.get(0);
        byte[] rootHash = null;
        for (TransactionOutput out : coinBase.getOutputs()) {
            final byte[] pkScript = out.getScriptBytes();
            if (pkScript.length < 38) continue;
            final byte[] start = Arrays.copyOfRange(pkScript, 0, 6);
            if (Arrays.equals(start, SEGWIT_HEADER)) {
                rootHash = Arrays.copyOfRange(pkScript, 6, 38);
            }
        }
        if (rootHash != null
                && (coinBase.countWitnesses() != 1
                || coinBase.getWitness(0).getPushCount() != 1
                || coinBase.getWitness(0).getPush(0).length != 32))
            throw new VerificationException("Coinbase witness invalid");
        for (int i = 1; i < transactions.size(); i++) {
            final Transaction tx = transactions.get(i);
            if (tx.hasWitness()) {
                if (rootHash == null)
                    throw new VerificationException("Transaction witness found but no witness commitment present");
                break;
            }
        }
        if (rootHash != null) {
            final byte[] witnessMerkle = calculateMerkleRoot(true).getReversedBytes();
            final byte[] witnessNonce = coinBase.getWitness(0).getPush(0);
            final byte[] witnessRoot = Sha256Hash.hashTwice(
                    witnessMerkle, 0, 32,
                    witnessNonce, 0, 32);
            if (!Arrays.equals(witnessRoot, rootHash))
                throw new VerificationException("Witness merkle root invalid. Expected "
                        + HEX.encode(rootHash) + " but got " + HEX.encode(witnessRoot));
        }
    }

    private Sha256Hash calculateMerkleRoot() {
        return calculateMerkleRoot(false);
    }

    private Sha256Hash calculateMerkleRoot(boolean segwit) {
        List<byte[]> tree = buildMerkleTree(segwit);
        return Sha256Hash.wrap(tree.get(tree.size() - 1));
    }

    private List<byte[]> buildMerkleTree() {
        return buildMerkleTree(false);
    }

    private List<byte[]> buildMerkleTree(boolean segwit) {
        // The Merkle root is based on a tree of hashes calculated from the transactions:
        //
        //     root
        //      / \
        //   A      B
        //  / \    / \
        // t1 t2 t3 t4
        //
        // The tree is represented as a list: t1,t2,t3,t4,A,B,root where each
        // entry is a hash.
        //
        // The hashing algorithm is double SHA-256. The leaves are a hash of the serialized contents of the transaction.
        // The interior nodes are hashes of the concenation of the two child hashes.
        //
        // This structure allows the creation of proof that a transaction was included into a block without having to
        // provide the full block contents. Instead, you can provide only a Merkle branch. For example to prove tx2 was
        // in a block you can just provide tx2, the hash(tx1) and B. Now the other party has everything they need to
        // derive the root, which can be checked against the block header. These proofs aren't used right now but
        // will be helpful later when we want to download partial block contents.
        //
        // Note that if the number of transactions is not even the last tx is repeated to make it so (see
        // tx3 above). A tree with 5 transactions would look like this:
        //
        //         root
        //        /     \
        //       1        5
        //     /   \     / \
        //    2     3    4  4
        //  / \   / \   / \
        // t1 t2 t3 t4 t5 t5
        ArrayList<byte[]> tree = new ArrayList<>();
        // Start by adding all the hashes of the transactions as leaves of the tree.
        for (Transaction t : transactions) {
            tree.add(t.getHash(segwit).getBytes());
        }
        int levelOffset = 0; // Offset in the list where the currently processed level starts.
        // Step through each level, stopping when we reach the root (levelSize == 1).
        for (int levelSize = transactions.size(); levelSize > 1; levelSize = (levelSize + 1) / 2) {
            // For each pair of nodes on that level:
            for (int left = 0; left < levelSize; left += 2) {
                // The right hand node can be the same as the left hand, in the case where we don't have enough
                // transactions.
                int right = Math.min(left + 1, levelSize - 1);
                byte[] leftBytes = Utils.reverseBytes(tree.get(levelOffset + left));
                byte[] rightBytes = Utils.reverseBytes(tree.get(levelOffset + right));
                tree.add(Utils.reverseBytes(hashTwice(leftBytes, 0, 32, rightBytes, 0, 32)));
            }
            // Move to the next level.
            levelOffset += levelSize;
        }
        return tree;
    }

    /**
     * Verify the transactions on a block.
     *
     * @param height block height, if known, or -1 otherwise. If provided, used
     * to validate the coinbase input script of v2 and above blocks.
     * @throws VerificationException if there was an error verifying the block.
     */
    private void checkTransactions(final int height, final EnumSet<VerifyFlag> flags)
            throws VerificationException {
        // The first transaction in a block must always be a coinbase transaction.
        if (!transactions.get(0).isCoinBase())
            throw new VerificationException("First tx is not coinbase");
        if (flags.contains(Block.VerifyFlag.HEIGHT_IN_COINBASE) && height >= BLOCK_HEIGHT_GENESIS) {
            transactions.get(0).checkCoinBaseHeight(height);
        }
        // The rest must not be.
        for (int i = 1; i < transactions.size(); i++) {
            if (transactions.get(i).isCoinBase())
                throw new VerificationException("TX " + i + " is coinbase when it should not be.");
        }
    }

    /**
     * Checks the block data to ensure it follows the rules laid out in the network parameters. Specifically,
     * throws an exception if the proof of work is invalid, or if the timestamp is too far from what it should be.
     * This is <b>not</b> everything that is required for a block to be valid, only what is checkable independent
     * of the chain and without a transaction index.
     *
     * @throws VerificationException
     */
    public void verifyHeader() throws VerificationException {
        // Prove that this block is OK. It might seem that we can just ignore most of these checks given that the
        // network is also verifying the blocks, but we cannot as it'd open us to a variety of obscure attacks.
        //
        // Firstly we need to ensure this block does in fact represent real work done. If the difficulty is high
        // enough, it's probably been done by the network.
        checkProofOfWork(true);
        checkTimestamp();
    }

    /**
     * Checks the block contents
     *
     * @param height block height, if known, or -1 otherwise. If valid, used
     * to validate the coinbase input script of v2 and above blocks.
     * @param flags flags to indicate which tests should be applied (i.e.
     * whether to test for height in the coinbase transaction).
     * @throws VerificationException if there was an error verifying the block.
     */
    public void verifyTransactions(final int height, final EnumSet<VerifyFlag> flags) throws VerificationException {
        // Now we need to check that the body of the block actually matches the headers. The network won't generate
        // an invalid block, but if we didn't validate this then an untrusted man-in-the-middle could obtain the next
        // valid block from the network and simply replace the transactions in it with their own fictional
        // transactions that reference spent or non-existant inputs.
        if (transactions.isEmpty())
            throw new VerificationException("Block had no transactions");
        if (this.getOptimalEncodingMessageSize() > MAX_BLOCK_SIZE)
            throw new VerificationException("Block larger than MAX_BLOCK_SIZE");
        checkTransactions(height, flags);
        checkMerkleRoot();
        checkSigOps();
        if (flags.contains(VerifyFlag.SEGWIT)) checkSegwitCommit();
        for (Transaction transaction : transactions)
            transaction.verify();
        }

    /**
     * Verifies both the header and that the transactions hash to the merkle root.
     *
     * @param height block height, if known, or -1 otherwise.
     * @param flags flags to indicate which tests should be applied (i.e.
     * whether to test for height in the coinbase transaction).
     * @throws VerificationException if there was an error verifying the block.
     */
    public void verify(final int height, final EnumSet<VerifyFlag> flags) throws VerificationException {
        verifyHeader();
        verifyTransactions(height, flags);
    }

    @Override
    public boolean equals(Object o) {
        if (this == o) return true;
        if (o == null || getClass() != o.getClass()) return false;
        return getHash().equals(((Block)o).getHash());
    }

    @Override
    public int hashCode() {
        return getHash().hashCode();
    }

    /**
     * Returns the merkle root in big endian form, calculating it from transactions if necessary.
     */
    public Sha256Hash getMerkleRoot() {
        if (merkleRoot == null) {
            //TODO check if this is really necessary.
            unCacheHeader();
            merkleRoot = calculateMerkleRoot();
        }
        return merkleRoot;
    }

    /** Exists only for unit testing. */
    void setMerkleRoot(Sha256Hash value) {
        unCacheHeader();
        merkleRoot = value;
        hash = null;
    }

    /** Adds a transaction to this block. The nonce and merkle root are invalid after this. */
    public void addTransaction(Transaction t) {
        addTransaction(t, true);
    }

    /** Adds a transaction to this block, with or without checking the sanity of doing so */
    void addTransaction(Transaction t, boolean runSanityChecks) {
        unCacheTransactions();
        if (transactions == null) {
            transactions = new ArrayList<>();
        }
        t.setParent(this);
        if (runSanityChecks && transactions.size() == 0 && !t.isCoinBase())
            throw new RuntimeException("Attempted to add a non-coinbase transaction as the first transaction: " + t);
        else if (runSanityChecks && transactions.size() > 0 && t.isCoinBase())
            throw new RuntimeException("Attempted to add a coinbase transaction when there already is one: " + t);
        transactions.add(t);
        adjustLength(transactions.size(), t.length);
        // Force a recalculation next time the values are needed.
        merkleRoot = null;
        hash = null;
    }

    /** Returns the version of the block data structure as defined by the Bitcoin protocol. */
    public long getVersion() {
        return version;
    }

    /**
     * Returns the hash of the previous block in the chain, as defined by the block header.
     */
    public Sha256Hash getPrevBlockHash() {
        return prevBlockHash;
    }

    void setPrevBlockHash(Sha256Hash prevBlockHash) {
        unCacheHeader();
        this.prevBlockHash = prevBlockHash;
        this.hash = null;
        this.scryptHash = null;
    }

    /**
     * Returns the time at which the block was solved and broadcast, according to the clock of the solving node. This
     * is measured in seconds since the UNIX epoch (midnight Jan 1st 1970).
     */
    public long getTimeSeconds() {
        return time;
    }

    /**
     * Returns the time at which the block was solved and broadcast, according to the clock of the solving node.
     */
    public Date getTime() {
        return new Date(getTimeSeconds()*1000);
    }

    public void setTime(long time) {
        unCacheHeader();
        this.time = time;
        this.hash = null;
        this.scryptHash = null;
    }

    /**
     * Returns the difficulty of the proof of work that this block should meet encoded <b>in compact form</b>. The {@link
     * BlockChain} verifies that this is not too easy by looking at the length of the chain when the block is added.
     * To find the actual value the hash should be compared against, use
     * {@link org.bitcoinj.core.Block#getDifficultyTargetAsInteger()}. Note that this is <b>not</b> the same as
     * the difficulty value reported by the Bitcoin "getdifficulty" RPC that you may see on various block explorers.
     * That number is the result of applying a formula to the underlying difficulty to normalize the minimum to 1.
     * Calculating the difficulty that way is currently unsupported.
     */
    public long getDifficultyTarget() {
        return difficultyTarget;
    }

    /** Sets the difficulty target in compact form. */
    public void setDifficultyTarget(long compactForm) {
        unCacheHeader();
        this.difficultyTarget = compactForm;
        this.hash = null;
        this.scryptHash = null;
    }

    /**
     * Returns the nonce, an arbitrary value that exists only to make the hash of the block header fall below the
     * difficulty target.
     */
    public long getNonce() {
        return nonce;
    }

    /** Sets the nonce and clears any cached data. */
    public void setNonce(long nonce) {
        unCacheHeader();
        this.nonce = nonce;
        this.hash = null;
        this.scryptHash = null;
    }

    /** Returns an immutable list of transactions held in this block, or null if this object represents just a header. */
    @Nullable
    public List<Transaction> getTransactions() {
        return transactions == null ? null : ImmutableList.copyOf(transactions);
    }

    // ///////////////////////////////////////////////////////////////////////////////////////////////
    // Unit testing related methods.

    // Used to make transactions unique.
    private static int txCounter;

    /** Adds a coinbase transaction to the block. This exists for unit tests.
     * 
     * @param height block height, if known, or -1 otherwise.
     */
    @VisibleForTesting
    void addCoinbaseTransaction(byte[] pubKeyTo, Coin value, final int height) {
        unCacheTransactions();
        transactions = new ArrayList<>();
        Transaction coinbase = new Transaction(params);
        final ScriptBuilder inputBuilder = new ScriptBuilder();

        if (height >= Block.BLOCK_HEIGHT_GENESIS) {
            inputBuilder.number(height);
        }
        inputBuilder.data(new byte[]{(byte) txCounter, (byte) (txCounter++ >> 8)});

        // A real coinbase transaction has some stuff in the scriptSig like the extraNonce and difficulty. The
        // transactions are distinguished by every TX output going to a different key.
        //
        // Here we will do things a bit differently so a new address isn't needed every time. We'll put a simple
        // counter in the scriptSig so every transaction has a different hash.
        coinbase.addInput(new TransactionInput(params, coinbase,
                inputBuilder.build().getProgram()));
        coinbase.addOutput(new TransactionOutput(params, coinbase, value,
                ScriptBuilder.createOutputScript(ECKey.fromPublicOnly(pubKeyTo)).getProgram()));
        transactions.add(coinbase);
        coinbase.setParent(this);
        coinbase.length = coinbase.unsafeBitcoinSerialize().length;
        adjustLength(transactions.size(), coinbase.length);
    }

    static final byte[] EMPTY_BYTES = new byte[32];

    // It's pretty weak to have this around at runtime: fix later.
    private static final byte[] pubkeyForTesting = new ECKey().getPubKey();

    /**
     * Returns a solved block that builds on top of this one. This exists for unit tests.
     */
    @VisibleForTesting
    public Block createNextBlock(Address to, long version, long time, int blockHeight) {
        return createNextBlock(to, version, null, time, pubkeyForTesting, FIFTY_COINS, blockHeight);
    }

    /**
     * Returns a solved block that builds on top of this one. This exists for unit tests.
     * In this variant you can specify a public key (pubkey) for use in generating coinbase blocks.
     * 
     * @param height block height, if known, or -1 otherwise.
     */
    Block createNextBlock(@Nullable final Address to, final long version,
                          @Nullable TransactionOutPoint prevOut, final long time,
                          final byte[] pubKey, final Coin coinbaseValue,
                          final int height) {
        Block b = new Block(params, version);
        b.setDifficultyTarget(difficultyTarget);
        b.addCoinbaseTransaction(pubKey, coinbaseValue, height);

        if (to != null) {
            // Add a transaction paying 50 coins to the "to" address.
            Transaction t = new Transaction(params);
            t.addOutput(new TransactionOutput(params, t, FIFTY_COINS, to));
            // The input does not really need to be a valid signature, as long as it has the right general form.
            TransactionInput input;
            if (prevOut == null) {
                input = new TransactionInput(params, t, Script.createInputScript(EMPTY_BYTES, EMPTY_BYTES));
                // Importantly the outpoint hash cannot be zero as that's how we detect a coinbase transaction in isolation
                // but it must be unique to avoid 'different' transactions looking the same.
                byte[] counter = new byte[32];
                counter[0] = (byte) txCounter;
                counter[1] = (byte) (txCounter++ >> 8);
                input.getOutpoint().setHash(Sha256Hash.wrap(counter));
            } else {
                input = new TransactionInput(params, t, Script.createInputScript(EMPTY_BYTES, EMPTY_BYTES), prevOut);
            }
            t.addInput(input);
            b.addTransaction(t);
        }

        b.setPrevBlockHash(getHash());
        // Don't let timestamp go backwards
        if (getTimeSeconds() >= time)
            b.setTime(getTimeSeconds() + 1);
        else
            b.setTime(time);
        b.solve();
        try {
            b.verifyHeader();
        } catch (VerificationException e) {
            throw new RuntimeException(e); // Cannot happen.
        }
        if (b.getVersion() != version) {
            throw new RuntimeException();
        }
        return b;
    }

    @VisibleForTesting
    public Block createNextBlock(@Nullable Address to, TransactionOutPoint prevOut) {
        return createNextBlock(to, BLOCK_VERSION_GENESIS, prevOut, getTimeSeconds() + 5, pubkeyForTesting, FIFTY_COINS, BLOCK_HEIGHT_UNKNOWN);
    }

    @VisibleForTesting
    public Block createNextBlock(@Nullable Address to, Coin value) {
        return createNextBlock(to, BLOCK_VERSION_GENESIS, null, getTimeSeconds() + 5, pubkeyForTesting, value, BLOCK_HEIGHT_UNKNOWN);
    }

    @VisibleForTesting
    public Block createNextBlock(@Nullable Address to) {
        return createNextBlock(to, FIFTY_COINS);
    }

    @VisibleForTesting
    public Block createNextBlockWithCoinbase(long version, byte[] pubKey, Coin coinbaseValue, final int height) {
        return createNextBlock(null, version, (TransactionOutPoint) null,
                               Utils.currentTimeSeconds(), pubKey, coinbaseValue, height);
    }

    /**
     * Create a block sending 50BTC as a coinbase transaction to the public key specified.
     * This method is intended for test use only.
     */
    @VisibleForTesting
    Block createNextBlockWithCoinbase(long version, byte[] pubKey, final int height) {
        return createNextBlock(null, version, (TransactionOutPoint) null,
                               Utils.currentTimeSeconds(), pubKey, FIFTY_COINS, height);
    }

    @VisibleForTesting
    boolean isHeaderBytesValid() {
        return headerBytesValid;
    }

    @VisibleForTesting
    boolean isTransactionBytesValid() {
        return transactionBytesValid;
    }

    /**
     * Return whether this block contains any transactions.
     * 
     * @return  true if the block contains transactions, false otherwise (is
     * purely a header).
     */
    public boolean hasTransactions() {
        return !this.transactions.isEmpty();
    }

    /**
     * Returns whether this block conforms to
     * <a href="https://github.com/bitcoin/bips/blob/master/bip-0034.mediawiki">BIP34: Height in Coinbase</a>.
     */
    public boolean isBIP34() {
        return version >= BLOCK_VERSION_BIP34;
    }

    /**
     * Returns whether this block conforms to
     * <a href="https://github.com/bitcoin/bips/blob/master/bip-0066.mediawiki">BIP66: Strict DER signatures</a>.
     */
    public boolean isBIP66() {
        return version >= BLOCK_VERSION_BIP66;
    }

    /**
     * Returns whether this block conforms to
     * <a href="https://github.com/bitcoin/bips/blob/master/bip-0065.mediawiki">BIP65: OP_CHECKLOCKTIMEVERIFY</a>.
     */
    public boolean isBIP65() {
        return version >= BLOCK_VERSION_BIP65;
    }
}<|MERGE_RESOLUTION|>--- conflicted
+++ resolved
@@ -30,11 +30,8 @@
 
 import static org.bitcoinj.core.Coin.*;
 import static org.bitcoinj.core.Sha256Hash.*;
-<<<<<<< HEAD
 import static org.bitcoinj.core.Utils.HEX;
-=======
 import static org.bitcoinj.core.Utils.scryptDigest;
->>>>>>> 0fdf7bcc
 
 /**
  * <p>A block is a group of transactions, and is one of the fundamental data structures of the Bitcoin system.
