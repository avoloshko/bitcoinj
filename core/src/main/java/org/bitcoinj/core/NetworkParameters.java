--- conflicted
+++ resolved
@@ -536,12 +536,8 @@
         MINIMUM(70000),
         PONG(60001),
         BLOOM_FILTER(70000),
-<<<<<<< HEAD
         WITNESS_VERSION(70012),
-        CURRENT(70012);
-=======
         CURRENT(PROTOCOL_VERSION);
->>>>>>> 0fdf7bcc
 
         private final int bitcoinProtocol;
 
