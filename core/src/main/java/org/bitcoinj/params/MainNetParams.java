/*
 * Copyright 2013 Google Inc.
 * Copyright 2015 Andreas Schildbach
 *
 * Licensed under the Apache License, Version 2.0 (the "License");
 * you may not use this file except in compliance with the License.
 * You may obtain a copy of the License at
 *
 *    http://www.apache.org/licenses/LICENSE-2.0
 *
 * Unless required by applicable law or agreed to in writing, software
 * distributed under the License is distributed on an "AS IS" BASIS,
 * WITHOUT WARRANTIES OR CONDITIONS OF ANY KIND, either express or implied.
 * See the License for the specific language governing permissions and
 * limitations under the License.
 */

package org.bitcoinj.params;

<<<<<<< HEAD
import org.bitcoinj.core.*;
import org.bitcoinj.net.discovery.*;
import org.bitcoinj.script.Script;
import org.bitcoinj.utils.VersionTally;

import java.net.*;
import java.util.EnumSet;

import static com.google.common.base.Preconditions.*;

/**
 * Parameters for the main production network on which people trade goods and services.
 */
public class MainNetParams extends AbstractBitcoinNetParams {
    public static final int MAINNET_MAJORITY_WINDOW = 1000;
    public static final int MAINNET_MAJORITY_REJECT_BLOCK_OUTDATED = 950;
    public static final int MAINNET_MAJORITY_ENFORCE_BLOCK_UPGRADE = 750;
    public static final int SEGWIT_ENFORCE_HEIGHT = 481824;

    public MainNetParams() {
        super();
        interval = INTERVAL;
        targetTimespan = TARGET_TIMESPAN;
        maxTarget = Utils.decodeCompactBits(0x1d00ffffL);
        dumpedPrivateKeyHeader = 128;
        addressHeader = 0;
        p2shHeader = 5;
        acceptableAddressCodes = new int[] { addressHeader, p2shHeader };
        port = 8333;
        packetMagic = 0xf9beb4d9L;
        bip32HeaderPub = 0x0488B21E; //The 4 byte header that serializes in base58 to "xpub".
        bip32HeaderPriv = 0x0488ADE4; //The 4 byte header that serializes in base58 to "xprv"

        majorityEnforceBlockUpgrade = MAINNET_MAJORITY_ENFORCE_BLOCK_UPGRADE;
        majorityRejectBlockOutdated = MAINNET_MAJORITY_REJECT_BLOCK_OUTDATED;
        majorityWindow = MAINNET_MAJORITY_WINDOW;

        genesisBlock.setDifficultyTarget(0x1d00ffffL);
        genesisBlock.setTime(1231006505L);
        genesisBlock.setNonce(2083236893);
        id = ID_MAINNET;
        subsidyDecreaseBlockCount = 210000;
        spendableCoinbaseDepth = 100;
        String genesisHash = genesisBlock.getHashAsString();
        checkState(genesisHash.equals("000000000019d6689c085ae165831e934ff763ae46a2a6c172b3f1b60a8ce26f"),
                genesisHash);

        // This contains (at a minimum) the blocks which are not BIP30 compliant. BIP30 changed how duplicate
        // transactions are handled. Duplicated transactions could occur in the case where a coinbase had the same
        // extraNonce and the same outputs but appeared at different heights, and greatly complicated re-org handling.
        // Having these here simplifies block connection logic considerably.
        checkpoints.put(91722, Sha256Hash.wrap("00000000000271a2dc26e7667f8419f2e15416dc6955e5a6c6cdf3f2574dd08e"));
        checkpoints.put(91812, Sha256Hash.wrap("00000000000af0aed4792b1acee3d966af36cf5def14935db8de83d6f9306f2f"));
        checkpoints.put(91842, Sha256Hash.wrap("00000000000a4d0a398161ffc163c503763b1f4360639393e0e4c8e300e0caec"));
        checkpoints.put(91880, Sha256Hash.wrap("00000000000743f190a18c5577a3c2d2a1f610ae9601ac046a38084ccb7cd721"));
        checkpoints.put(200000, Sha256Hash.wrap("000000000000034a7dedef4a161fa058a2d67a173a90155f3a2fe6fc132e0ebf"));

        dnsSeeds = new String[] {
                "seed.bitcoin.sipa.be",         // Pieter Wuille
                "dnsseed.bluematt.me",          // Matt Corallo
                "dnsseed.bitcoin.dashjr.org",   // Luke Dashjr
                "seed.bitcoinstats.com",        // Chris Decker
                "seed.bitnodes.io",             // Addy Yeow
                "bitseed.xf2.org",              // Jeff Garzik
                "seed.bitcoin.jonasschnelli.ch" // Jonas Schnelli
        };
        httpSeeds = new HttpDiscovery.Details[] {
                // Andreas Schildbach
                new HttpDiscovery.Details(
                        ECKey.fromPublicOnly(Utils.HEX.decode("0238746c59d46d5408bf8b1d0af5740fe1a6e1703fcb56b2953f0b965c740d256f")),
                        URI.create("http://httpseed.bitcoin.schildbach.de/peers")
                )
        };

        addrSeeds = new int[] {
                0x1ddb1032, 0x6242ce40, 0x52d6a445, 0x2dd7a445, 0x8a53cd47, 0x73263750, 0xda23c257, 0xecd4ed57,
                0x0a40ec59, 0x75dce160, 0x7df76791, 0x89370bad, 0xa4f214ad, 0x767700ae, 0x638b0418, 0x868a1018,
                0xcd9f332e, 0x0129653e, 0xcc92dc3e, 0x96671640, 0x56487e40, 0x5b66f440, 0xb1d01f41, 0xf1dc6041,
                0xc1d12b42, 0x86ba1243, 0x6be4df43, 0x6d4cef43, 0xd18e0644, 0x1ab0b344, 0x6584a345, 0xe7c1a445,
                0x58cea445, 0xc5daa445, 0x21dda445, 0x3d3b5346, 0x13e55347, 0x1080d24a, 0x8e611e4b, 0x81518e4b,
                0x6c839e4b, 0xe2ad0a4c, 0xfbbc0a4c, 0x7f5b6e4c, 0x7244224e, 0x1300554e, 0x20690652, 0x5a48b652,
                0x75c5c752, 0x4335cc54, 0x340fd154, 0x87c07455, 0x087b2b56, 0x8a133a57, 0xac23c257, 0x70374959,
                0xfb63d45b, 0xb9a1685c, 0x180d765c, 0x674f645d, 0x04d3495e, 0x1de44b5e, 0x4ee8a362, 0x0ded1b63,
                0xc1b04b6d, 0x8d921581, 0x97b7ea82, 0x1cf83a8e, 0x91490bad, 0x09dc75ae, 0x9a6d79ae, 0xa26d79ae,
                0x0fd08fae, 0x0f3e3fb2, 0x4f944fb2, 0xcca448b8, 0x3ecd6ab8, 0xa9d5a5bc, 0x8d0119c1, 0x045997d5,
                0xca019dd9, 0x0d526c4d, 0xabf1ba44, 0x66b1ab55, 0x1165f462, 0x3ed7cbad, 0xa38fae6e, 0x3bd2cbad,
                0xd36f0547, 0x20df7840, 0x7a337742, 0x549f8e4b, 0x9062365c, 0xd399f562, 0x2b5274a1, 0x8edfa153,
                0x3bffb347, 0x7074bf58, 0xb74fcbad, 0x5b5a795b, 0x02fa29ce, 0x5a6738d4, 0xe8a1d23e, 0xef98c445,
                0x4b0f494c, 0xa2bc1e56, 0x7694ad63, 0xa4a800c3, 0x05fda6cd, 0x9f22175e, 0x364a795b, 0x536285d5,
                0xac44c9d4, 0x0b06254d, 0x150c2fd4, 0x32a50dcc, 0xfd79ce48, 0xf15cfa53, 0x66c01e60, 0x6bc26661,
                0xc03b47ae, 0x4dda1b81, 0x3285a4c1, 0x883ca96d, 0x35d60a4c, 0xdae09744, 0x2e314d61, 0x84e247cf,
                0x6c814552, 0x3a1cc658, 0x98d8f382, 0xe584cb5b, 0x15e86057, 0x7b01504e, 0xd852dd48, 0x56382f56,
                0x0a5df454, 0xa0d18d18, 0x2e89b148, 0xa79c114c, 0xcbdcd054, 0x5523bc43, 0xa9832640, 0x8a066144,
                0x3894c3bc, 0xab76bf58, 0x6a018ac1, 0xfebf4f43, 0x2f26c658, 0x31102f4e, 0x85e929d5, 0x2a1c175e,
                0xfc6c2cd1, 0x27b04b6d, 0xdf024650, 0x161748b8, 0x28be6580, 0x57be6580, 0x1cee677a, 0xaa6bb742,
                0x9a53964b, 0x0a5a2d4d, 0x2434c658, 0x9a494f57, 0x1ebb0e48, 0xf610b85d, 0x077ecf44, 0x085128bc,
                0x5ba17a18, 0x27ca1b42, 0xf8a00b56, 0xfcd4c257, 0xcf2fc15e, 0xd897e052, 0x4cada04f, 0x2f35f6d5,
                0x382ce8c9, 0xe523984b, 0x3f946846, 0x60c8be43, 0x41da6257, 0xde0be142, 0xae8a544b, 0xeff0c254,
                0x1e0f795b, 0xaeb28890, 0xca16acd9, 0x1e47ddd8, 0x8c8c4829, 0xd27dc747, 0xd53b1663, 0x4096b163,
                0x9c8dd958, 0xcb12f860, 0x9e79305c, 0x40c1a445, 0x4a90c2bc, 0x2c3a464d, 0x2727f23c, 0x30b04b6d,
                0x59024cb8, 0xa091e6ad, 0x31b04b6d, 0xc29d46a6, 0x63934fb2, 0xd9224dbe, 0x9f5910d8, 0x7f530a6b,
                0x752e9c95, 0x65453548, 0xa484be46, 0xce5a1b59, 0x710e0718, 0x46a13d18, 0xdaaf5318, 0xc4a8ff53,
                0x87abaa52, 0xb764cf51, 0xb2025d4a, 0x6d351e41, 0xc035c33e, 0xa432c162, 0x61ef34ae, 0xd16fddbc,
                0x0870e8c1, 0x3070e8c1, 0x9c71e8c1, 0xa4992363, 0x85a1f663, 0x4184e559, 0x18d96ed8, 0x17b8dbd5,
                0x60e7cd18, 0xe5ee104c, 0xab17ac62, 0x1e786e1b, 0x5d23b762, 0xf2388fae, 0x88270360, 0x9e5b3d80,
                0x7da518b2, 0xb5613b45, 0x1ad41f3e, 0xd550854a, 0x8617e9a9, 0x925b229c, 0xf2e92542, 0x47af0544,
                0x73b5a843, 0xb9b7a0ad, 0x03a748d0, 0x0a6ff862, 0x6694df62, 0x3bfac948, 0x8e098f4f, 0x746916c3,
                0x02f38e4f, 0x40bb1243, 0x6a54d162, 0x6008414b, 0xa513794c, 0x514aa343, 0x63781747, 0xdbb6795b,
                0xed065058, 0x42d24b46, 0x1518794c, 0x9b271681, 0x73e4ffad, 0x0654784f, 0x438dc945, 0x641846a6,
                0x2d1b0944, 0x94b59148, 0x8d369558, 0xa5a97662, 0x8b705b42, 0xce9204ae, 0x8d584450, 0x2df61555,
                0xeebff943, 0x2e75fb4d, 0x3ef8fc57, 0x9921135e, 0x8e31042e, 0xb5afad43, 0x89ecedd1, 0x9cfcc047,
                0x8fcd0f4c, 0xbe49f5ad, 0x146a8d45, 0x98669ab8, 0x98d9175e, 0xd1a8e46d, 0x839a3ab8, 0x40a0016c,
                0x6d27c257, 0x977fffad, 0x7baa5d5d, 0x1213be43, 0xb167e5a9, 0x640fe8ca, 0xbc9ea655, 0x0f820a4c,
                0x0f097059, 0x69ac957c, 0x366d8453, 0xb1ba2844, 0x8857f081, 0x70b5be63, 0xc545454b, 0xaf36ded1,
                0xb5a4b052, 0x21f062d1, 0x72ab89b2, 0x74a45318, 0x8312e6bc, 0xb916965f, 0x8aa7c858, 0xfe7effad,
        };
    }
=======
/**
 * Parameters for the main production network on which people trade goods and services.
 */
public class MainNetParams extends LitecoinMainNetParams {
>>>>>>> 0fdf7bcc

    private static MainNetParams instance;
    public static synchronized MainNetParams get() {
        if (instance == null) {
            instance = new MainNetParams();
        }
        return instance;
    }
<<<<<<< HEAD

    @Override
    public String getPaymentProtocolId() {
        return PAYMENT_PROTOCOL_ID_MAINNET;
    }

    // TODO: implement BIP-9 instead
    @Override
    public EnumSet<Script.VerifyFlag> getTransactionVerificationFlags(
            final Block block,
            final Transaction transaction,
            final VersionTally tally,
            final Integer height)
    {
        final EnumSet<Script.VerifyFlag> flags = super.getTransactionVerificationFlags(block, transaction, tally, height);
        if (height >= SEGWIT_ENFORCE_HEIGHT) flags.add(Script.VerifyFlag.SEGWIT);
        return flags;
    }

    // TODO: implement BIP-9 instead
    @Override
    public EnumSet<Block.VerifyFlag> getBlockVerificationFlags(
            final Block block,
            final VersionTally tally,
            final Integer height)
    {
        EnumSet<Block.VerifyFlag> flags = super.getBlockVerificationFlags(block, tally, height);
        if (height >= SEGWIT_ENFORCE_HEIGHT) flags.add(Block.VerifyFlag.SEGWIT);
        return flags;
    }
=======
>>>>>>> 0fdf7bcc
}<|MERGE_RESOLUTION|>--- conflicted
+++ resolved
@@ -17,130 +17,18 @@
 
 package org.bitcoinj.params;
 
-<<<<<<< HEAD
-import org.bitcoinj.core.*;
-import org.bitcoinj.net.discovery.*;
+import org.bitcoinj.core.Block;
+import org.bitcoinj.core.Transaction;
 import org.bitcoinj.script.Script;
 import org.bitcoinj.utils.VersionTally;
 
-import java.net.*;
 import java.util.EnumSet;
-
-import static com.google.common.base.Preconditions.*;
 
 /**
  * Parameters for the main production network on which people trade goods and services.
  */
-public class MainNetParams extends AbstractBitcoinNetParams {
-    public static final int MAINNET_MAJORITY_WINDOW = 1000;
-    public static final int MAINNET_MAJORITY_REJECT_BLOCK_OUTDATED = 950;
-    public static final int MAINNET_MAJORITY_ENFORCE_BLOCK_UPGRADE = 750;
+public class MainNetParams extends LitecoinMainNetParams {
     public static final int SEGWIT_ENFORCE_HEIGHT = 481824;
-
-    public MainNetParams() {
-        super();
-        interval = INTERVAL;
-        targetTimespan = TARGET_TIMESPAN;
-        maxTarget = Utils.decodeCompactBits(0x1d00ffffL);
-        dumpedPrivateKeyHeader = 128;
-        addressHeader = 0;
-        p2shHeader = 5;
-        acceptableAddressCodes = new int[] { addressHeader, p2shHeader };
-        port = 8333;
-        packetMagic = 0xf9beb4d9L;
-        bip32HeaderPub = 0x0488B21E; //The 4 byte header that serializes in base58 to "xpub".
-        bip32HeaderPriv = 0x0488ADE4; //The 4 byte header that serializes in base58 to "xprv"
-
-        majorityEnforceBlockUpgrade = MAINNET_MAJORITY_ENFORCE_BLOCK_UPGRADE;
-        majorityRejectBlockOutdated = MAINNET_MAJORITY_REJECT_BLOCK_OUTDATED;
-        majorityWindow = MAINNET_MAJORITY_WINDOW;
-
-        genesisBlock.setDifficultyTarget(0x1d00ffffL);
-        genesisBlock.setTime(1231006505L);
-        genesisBlock.setNonce(2083236893);
-        id = ID_MAINNET;
-        subsidyDecreaseBlockCount = 210000;
-        spendableCoinbaseDepth = 100;
-        String genesisHash = genesisBlock.getHashAsString();
-        checkState(genesisHash.equals("000000000019d6689c085ae165831e934ff763ae46a2a6c172b3f1b60a8ce26f"),
-                genesisHash);
-
-        // This contains (at a minimum) the blocks which are not BIP30 compliant. BIP30 changed how duplicate
-        // transactions are handled. Duplicated transactions could occur in the case where a coinbase had the same
-        // extraNonce and the same outputs but appeared at different heights, and greatly complicated re-org handling.
-        // Having these here simplifies block connection logic considerably.
-        checkpoints.put(91722, Sha256Hash.wrap("00000000000271a2dc26e7667f8419f2e15416dc6955e5a6c6cdf3f2574dd08e"));
-        checkpoints.put(91812, Sha256Hash.wrap("00000000000af0aed4792b1acee3d966af36cf5def14935db8de83d6f9306f2f"));
-        checkpoints.put(91842, Sha256Hash.wrap("00000000000a4d0a398161ffc163c503763b1f4360639393e0e4c8e300e0caec"));
-        checkpoints.put(91880, Sha256Hash.wrap("00000000000743f190a18c5577a3c2d2a1f610ae9601ac046a38084ccb7cd721"));
-        checkpoints.put(200000, Sha256Hash.wrap("000000000000034a7dedef4a161fa058a2d67a173a90155f3a2fe6fc132e0ebf"));
-
-        dnsSeeds = new String[] {
-                "seed.bitcoin.sipa.be",         // Pieter Wuille
-                "dnsseed.bluematt.me",          // Matt Corallo
-                "dnsseed.bitcoin.dashjr.org",   // Luke Dashjr
-                "seed.bitcoinstats.com",        // Chris Decker
-                "seed.bitnodes.io",             // Addy Yeow
-                "bitseed.xf2.org",              // Jeff Garzik
-                "seed.bitcoin.jonasschnelli.ch" // Jonas Schnelli
-        };
-        httpSeeds = new HttpDiscovery.Details[] {
-                // Andreas Schildbach
-                new HttpDiscovery.Details(
-                        ECKey.fromPublicOnly(Utils.HEX.decode("0238746c59d46d5408bf8b1d0af5740fe1a6e1703fcb56b2953f0b965c740d256f")),
-                        URI.create("http://httpseed.bitcoin.schildbach.de/peers")
-                )
-        };
-
-        addrSeeds = new int[] {
-                0x1ddb1032, 0x6242ce40, 0x52d6a445, 0x2dd7a445, 0x8a53cd47, 0x73263750, 0xda23c257, 0xecd4ed57,
-                0x0a40ec59, 0x75dce160, 0x7df76791, 0x89370bad, 0xa4f214ad, 0x767700ae, 0x638b0418, 0x868a1018,
-                0xcd9f332e, 0x0129653e, 0xcc92dc3e, 0x96671640, 0x56487e40, 0x5b66f440, 0xb1d01f41, 0xf1dc6041,
-                0xc1d12b42, 0x86ba1243, 0x6be4df43, 0x6d4cef43, 0xd18e0644, 0x1ab0b344, 0x6584a345, 0xe7c1a445,
-                0x58cea445, 0xc5daa445, 0x21dda445, 0x3d3b5346, 0x13e55347, 0x1080d24a, 0x8e611e4b, 0x81518e4b,
-                0x6c839e4b, 0xe2ad0a4c, 0xfbbc0a4c, 0x7f5b6e4c, 0x7244224e, 0x1300554e, 0x20690652, 0x5a48b652,
-                0x75c5c752, 0x4335cc54, 0x340fd154, 0x87c07455, 0x087b2b56, 0x8a133a57, 0xac23c257, 0x70374959,
-                0xfb63d45b, 0xb9a1685c, 0x180d765c, 0x674f645d, 0x04d3495e, 0x1de44b5e, 0x4ee8a362, 0x0ded1b63,
-                0xc1b04b6d, 0x8d921581, 0x97b7ea82, 0x1cf83a8e, 0x91490bad, 0x09dc75ae, 0x9a6d79ae, 0xa26d79ae,
-                0x0fd08fae, 0x0f3e3fb2, 0x4f944fb2, 0xcca448b8, 0x3ecd6ab8, 0xa9d5a5bc, 0x8d0119c1, 0x045997d5,
-                0xca019dd9, 0x0d526c4d, 0xabf1ba44, 0x66b1ab55, 0x1165f462, 0x3ed7cbad, 0xa38fae6e, 0x3bd2cbad,
-                0xd36f0547, 0x20df7840, 0x7a337742, 0x549f8e4b, 0x9062365c, 0xd399f562, 0x2b5274a1, 0x8edfa153,
-                0x3bffb347, 0x7074bf58, 0xb74fcbad, 0x5b5a795b, 0x02fa29ce, 0x5a6738d4, 0xe8a1d23e, 0xef98c445,
-                0x4b0f494c, 0xa2bc1e56, 0x7694ad63, 0xa4a800c3, 0x05fda6cd, 0x9f22175e, 0x364a795b, 0x536285d5,
-                0xac44c9d4, 0x0b06254d, 0x150c2fd4, 0x32a50dcc, 0xfd79ce48, 0xf15cfa53, 0x66c01e60, 0x6bc26661,
-                0xc03b47ae, 0x4dda1b81, 0x3285a4c1, 0x883ca96d, 0x35d60a4c, 0xdae09744, 0x2e314d61, 0x84e247cf,
-                0x6c814552, 0x3a1cc658, 0x98d8f382, 0xe584cb5b, 0x15e86057, 0x7b01504e, 0xd852dd48, 0x56382f56,
-                0x0a5df454, 0xa0d18d18, 0x2e89b148, 0xa79c114c, 0xcbdcd054, 0x5523bc43, 0xa9832640, 0x8a066144,
-                0x3894c3bc, 0xab76bf58, 0x6a018ac1, 0xfebf4f43, 0x2f26c658, 0x31102f4e, 0x85e929d5, 0x2a1c175e,
-                0xfc6c2cd1, 0x27b04b6d, 0xdf024650, 0x161748b8, 0x28be6580, 0x57be6580, 0x1cee677a, 0xaa6bb742,
-                0x9a53964b, 0x0a5a2d4d, 0x2434c658, 0x9a494f57, 0x1ebb0e48, 0xf610b85d, 0x077ecf44, 0x085128bc,
-                0x5ba17a18, 0x27ca1b42, 0xf8a00b56, 0xfcd4c257, 0xcf2fc15e, 0xd897e052, 0x4cada04f, 0x2f35f6d5,
-                0x382ce8c9, 0xe523984b, 0x3f946846, 0x60c8be43, 0x41da6257, 0xde0be142, 0xae8a544b, 0xeff0c254,
-                0x1e0f795b, 0xaeb28890, 0xca16acd9, 0x1e47ddd8, 0x8c8c4829, 0xd27dc747, 0xd53b1663, 0x4096b163,
-                0x9c8dd958, 0xcb12f860, 0x9e79305c, 0x40c1a445, 0x4a90c2bc, 0x2c3a464d, 0x2727f23c, 0x30b04b6d,
-                0x59024cb8, 0xa091e6ad, 0x31b04b6d, 0xc29d46a6, 0x63934fb2, 0xd9224dbe, 0x9f5910d8, 0x7f530a6b,
-                0x752e9c95, 0x65453548, 0xa484be46, 0xce5a1b59, 0x710e0718, 0x46a13d18, 0xdaaf5318, 0xc4a8ff53,
-                0x87abaa52, 0xb764cf51, 0xb2025d4a, 0x6d351e41, 0xc035c33e, 0xa432c162, 0x61ef34ae, 0xd16fddbc,
-                0x0870e8c1, 0x3070e8c1, 0x9c71e8c1, 0xa4992363, 0x85a1f663, 0x4184e559, 0x18d96ed8, 0x17b8dbd5,
-                0x60e7cd18, 0xe5ee104c, 0xab17ac62, 0x1e786e1b, 0x5d23b762, 0xf2388fae, 0x88270360, 0x9e5b3d80,
-                0x7da518b2, 0xb5613b45, 0x1ad41f3e, 0xd550854a, 0x8617e9a9, 0x925b229c, 0xf2e92542, 0x47af0544,
-                0x73b5a843, 0xb9b7a0ad, 0x03a748d0, 0x0a6ff862, 0x6694df62, 0x3bfac948, 0x8e098f4f, 0x746916c3,
-                0x02f38e4f, 0x40bb1243, 0x6a54d162, 0x6008414b, 0xa513794c, 0x514aa343, 0x63781747, 0xdbb6795b,
-                0xed065058, 0x42d24b46, 0x1518794c, 0x9b271681, 0x73e4ffad, 0x0654784f, 0x438dc945, 0x641846a6,
-                0x2d1b0944, 0x94b59148, 0x8d369558, 0xa5a97662, 0x8b705b42, 0xce9204ae, 0x8d584450, 0x2df61555,
-                0xeebff943, 0x2e75fb4d, 0x3ef8fc57, 0x9921135e, 0x8e31042e, 0xb5afad43, 0x89ecedd1, 0x9cfcc047,
-                0x8fcd0f4c, 0xbe49f5ad, 0x146a8d45, 0x98669ab8, 0x98d9175e, 0xd1a8e46d, 0x839a3ab8, 0x40a0016c,
-                0x6d27c257, 0x977fffad, 0x7baa5d5d, 0x1213be43, 0xb167e5a9, 0x640fe8ca, 0xbc9ea655, 0x0f820a4c,
-                0x0f097059, 0x69ac957c, 0x366d8453, 0xb1ba2844, 0x8857f081, 0x70b5be63, 0xc545454b, 0xaf36ded1,
-                0xb5a4b052, 0x21f062d1, 0x72ab89b2, 0x74a45318, 0x8312e6bc, 0xb916965f, 0x8aa7c858, 0xfe7effad,
-        };
-    }
-=======
-/**
- * Parameters for the main production network on which people trade goods and services.
- */
-public class MainNetParams extends LitecoinMainNetParams {
->>>>>>> 0fdf7bcc
 
     private static MainNetParams instance;
     public static synchronized MainNetParams get() {
@@ -148,12 +36,6 @@
             instance = new MainNetParams();
         }
         return instance;
-    }
-<<<<<<< HEAD
-
-    @Override
-    public String getPaymentProtocolId() {
-        return PAYMENT_PROTOCOL_ID_MAINNET;
     }
 
     // TODO: implement BIP-9 instead
@@ -180,6 +62,4 @@
         if (height >= SEGWIT_ENFORCE_HEIGHT) flags.add(Block.VerifyFlag.SEGWIT);
         return flags;
     }
-=======
->>>>>>> 0fdf7bcc
 }